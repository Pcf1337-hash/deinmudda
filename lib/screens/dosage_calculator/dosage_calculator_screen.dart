import 'package:flutter/material.dart';
import 'package:provider/provider.dart';
import 'dart:convert';
import 'package:flutter/services.dart';
import '../../models/dosage_calculator_user.dart';
import '../../models/dosage_calculator_substance.dart';
import '../../models/dosage_calculation.dart';
import '../../services/dosage_calculator_service.dart';
import '../../widgets/glass_card.dart';
import '../../widgets/dosage_calculator/bmi_indicator.dart';
import '../../widgets/dosage_calculator/substance_quick_card.dart';
import '../../theme/design_tokens.dart';
import '../../theme/spacing.dart';
import 'user_profile_screen.dart';
import 'substance_search_screen.dart';

class DosageCalculatorScreen extends StatefulWidget {
  const DosageCalculatorScreen({super.key});

  @override
  State<DosageCalculatorScreen> createState() => _DosageCalculatorScreenState();
}

class _DosageCalculatorScreenState extends State<DosageCalculatorScreen> {
  final DosageCalculatorService _dosageService = DosageCalculatorService();
  final _searchController = TextEditingController();

  DosageCalculatorUser? _currentUser;
  List<DosageCalculatorSubstance> _popularSubstances = [];
  List<Map<String, dynamic>> _recentCalculations = [];
  bool _isLoading = true;
  bool _isDisposed = false;
  String? _errorMessage;

  @override
  void initState() {
    super.initState();
    _loadData();
  }

  @override
  void dispose() {
    _isDisposed = true;
    _searchController.dispose();
    super.dispose();
  }

  Future<void> _loadData() async {
    if (_isDisposed) return;
    
    setState(() {
      _isLoading = true;
      _errorMessage = null;
    });

    try {
      final user = await _dosageService.getUserProfile();
      final allSubstances = await _dosageService.getAllDosageSubstances();
      final popularSubstances = allSubstances.take(6).toList();
      final history = await _dosageService.getDosageCalculationHistory();

      if (_isDisposed) return;

      setState(() {
        _currentUser = user;
        _popularSubstances = popularSubstances;
        _recentCalculations = history;
        _isLoading = false;
      });
    } catch (e) {
      if (_isDisposed) return;
      
      setState(() {
        _errorMessage = 'Fehler beim Laden der Daten: $e';
        _isLoading = false;
      });
    }
  }

  @override
  Widget build(BuildContext context) {
    final theme = Theme.of(context);
    final isDark = theme.brightness == Brightness.dark;

    return Scaffold(
      body: Column(
        children: [
          _buildModernAppBar(context, isDark),
          Expanded(
            child: _isLoading 
                ? _buildLoadingState()
                : _errorMessage != null
                    ? _buildErrorCard(context, isDark)
                    : SingleChildScrollView(
                        padding: Spacing.paddingHorizontalMd,
                        child: Column(
                          children: [
                            _buildUserProfileSection(context, isDark),
                            const SizedBox(height: Spacing.lg),
                            _buildSearchSection(context, isDark),
                            const SizedBox(height: Spacing.lg),
                            _buildPopularSubstancesSection(context, isDark),
                            const SizedBox(height: Spacing.lg),
                            _buildSafetyWarningSection(context, isDark),
                            if (_recentCalculations.isNotEmpty) ...[
                              const SizedBox(height: Spacing.lg),
                              _buildRecentCalculationsSection(context, isDark),
                            ],
                            const SizedBox(height: 120),
                          ],
                        ),
                      ),
          ),
        ],
      ),
    );
  }

  Widget _buildModernAppBar(BuildContext context, bool isDark) {
    final theme = Theme.of(context);

    return Container(
      height: 160,
      decoration: BoxDecoration(
        gradient: isDark
            ? const LinearGradient(
                begin: Alignment.topLeft,
                end: Alignment.bottomRight,
                colors: [
                  Color(0xFF1A1A2E),
                  Color(0xFF16213E),
                  Color(0xFF0F3460),
                  Color(0xFF533483),
                ],
              )
            : LinearGradient(
                begin: Alignment.topLeft,
                end: Alignment.bottomRight,
                colors: [
                  DesignTokens.accentCyan,
                  DesignTokens.accentPurple,
                  DesignTokens.accentPink,
                ],
              ),
        boxShadow: [
          BoxShadow(
            color: DesignTokens.accentCyan.withOpacity(0.3),
            blurRadius: 20,
            offset: const Offset(0, 10),
          ),
        ],
      ),
      child: SafeArea(
        child: Padding(
          padding: Spacing.paddingMd,
          child: Column(
            children: [
              Row(
                children: [
                  IconButton(
                    onPressed: () => Navigator.of(context).pop(),
                    icon: const Icon(Icons.arrow_back_rounded, color: Colors.white),
                  ),
                  const Spacer(),
                  Container(
                    padding: const EdgeInsets.symmetric(horizontal: 12, vertical: 6),
                    decoration: BoxDecoration(
                      color: Colors.white.withOpacity(0.2),
                      borderRadius: BorderRadius.circular(20),
                      border: Border.all(
                        color: Colors.white.withOpacity(0.3),
                        width: 1,
                      ),
                    ),
                    child: Row(
                      mainAxisSize: MainAxisSize.min,
                      children: [
                        Icon(
                          Icons.verified_user_rounded,
                          color: Colors.white,
                          size: 16,
                        ),
                        const SizedBox(width: 4),
                        Text(
                          'Sicher',
                          style: TextStyle(
                            color: Colors.white,
                            fontSize: 12,
                            fontWeight: FontWeight.w600,
                          ),
                        ),
                      ],
                    ),
                  ),
                ],
              ),
              const SizedBox(height: 8),
              Row(
                children: [
                  Container(
                    padding: const EdgeInsets.all(12),
                    decoration: BoxDecoration(
                      color: Colors.white.withOpacity(0.2),
                      borderRadius: BorderRadius.circular(16),
                      boxShadow: [
                        BoxShadow(
                          color: Colors.white.withOpacity(0.2),
                          blurRadius: 10,
                          spreadRadius: 2,
                        ),
                      ],
                    ),
                    child: Icon(
                      Icons.calculate_rounded,
                      color: Colors.white,
                      size: 28,
                    ),
                  ),
                  const SizedBox(width: 16),
                  Expanded(
                    child: Column(
                      crossAxisAlignment: CrossAxisAlignment.start,
                      children: [
                        Text(
                          'Dosisrechner Pro',
                          style: theme.textTheme.headlineMedium?.copyWith(
                            color: Colors.white,
                            fontWeight: FontWeight.w900,
                            shadows: [
                              Shadow(
                                color: DesignTokens.accentCyan.withOpacity(0.5),
                                blurRadius: 10,
                              ),
                            ],
                          ),
                        ),
                        const SizedBox(height: 4),
                        Text(
                          'Präzise Dosierungsempfehlungen',
                          style: theme.textTheme.bodyMedium?.copyWith(
                            color: Colors.white.withOpacity(0.9),
                            fontWeight: FontWeight.w500,
                          ),
                        ),
                      ],
                    ),
                  ),
                ],
              ),
            ],
          ),
        ),
      ),
    );
  }

  Widget _buildErrorCard(BuildContext context, bool isDark) {
    return Padding(
      padding: Spacing.paddingMd,
      child: GlassCard(
        child: Row(
          children: [
            Icon(
              Icons.error_outline_rounded,
              color: DesignTokens.errorRed,
              size: Spacing.iconLg,
            ),
            const SizedBox(width: Spacing.md),
            Expanded(
              child: Text(
                _errorMessage!,
                style: Theme.of(context).textTheme.bodyMedium?.copyWith(
                  color: DesignTokens.errorRed,
                ),
              ),
            ),
          ],
        ),
      ),
    );
  }

  Widget _buildLoadingState() {
    return Padding(
      padding: Spacing.paddingMd,
      child: Column(
        children: List.generate(3, (index) {
          return Padding(
            padding: const EdgeInsets.only(bottom: Spacing.md),
            child: GlassCard(
              child: Container(
                height: 100,
                decoration: BoxDecoration(
                  color: Colors.grey.withOpacity(0.3),
                  borderRadius: Spacing.borderRadiusMd,
                ),
              ),
            ),
          );
        }),
      ),
    );
  }

  Widget _buildUserProfileSection(BuildContext context, bool isDark) {
    return Column(
      crossAxisAlignment: CrossAxisAlignment.start,
      children: [
        Text(
          'Benutzerprofil',
          style: Theme.of(context).textTheme.titleLarge?.copyWith(
            fontWeight: FontWeight.w600,
          ),
        ),
        const SizedBox(height: Spacing.md),
        GlassCard(
          onTap: () => _navigateToUserProfile(),
          child: _currentUser != null
              ? _buildUserProfileContent(context, isDark)
              : _buildCreateProfileContent(context, isDark),
        ),
      ],
    );
  }

  Widget _buildUserProfileContent(BuildContext context, bool isDark) {
    final user = _currentUser!;
    
    return Row(
      children: [
        Container(
          width: 60,
          height: 60,
          decoration: BoxDecoration(
            color: DesignTokens.successGreen.withOpacity(0.1),
            borderRadius: Spacing.borderRadiusMd,
            border: Border.all(
              color: DesignTokens.successGreen.withOpacity(0.3),
              width: 2,
            ),
          ),
          child: Icon(
            Icons.person_rounded,
            color: DesignTokens.successGreen,
            size: Spacing.iconLg,
          ),
        ),
        const SizedBox(width: Spacing.md),
        Expanded(
          child: Column(
            crossAxisAlignment: CrossAxisAlignment.start,
            children: [
              Text(
                'Profil aktiv',
                style: Theme.of(context).textTheme.titleMedium?.copyWith(
                  fontWeight: FontWeight.w600,
                  color: DesignTokens.successGreen,
                ),
              ),
              const SizedBox(height: Spacing.xs),
              Text(
                '${user.formattedWeight} • ${user.formattedHeight} • ${user.formattedAge}',
                style: Theme.of(context).textTheme.bodyMedium,
              ),
              Text(
                'BMI: ${user.formattedBmi} (${user.bmiCategory})',
                style: Theme.of(context).textTheme.bodySmall?.copyWith(
                  color: Theme.of(context).textTheme.bodySmall?.color?.withOpacity(0.7),
                ),
              ),
            ],
          ),
        ),
        Icon(
          Icons.arrow_forward_ios_rounded,
          size: Spacing.iconSm,
          color: Theme.of(context).iconTheme.color?.withOpacity(0.5),
        ),
      ],
    );
  }

  Widget _buildCreateProfileContent(BuildContext context, bool isDark) {
    return Row(
      children: [
        Container(
          width: 60,
          height: 60,
          decoration: BoxDecoration(
            color: DesignTokens.warningYellow.withOpacity(0.1),
            borderRadius: Spacing.borderRadiusMd,
            border: Border.all(
              color: DesignTokens.warningYellow.withOpacity(0.3),
              width: 2,
            ),
          ),
          child: Icon(
            Icons.person_add_rounded,
            color: DesignTokens.warningYellow,
            size: Spacing.iconLg,
          ),
        ),
        const SizedBox(width: Spacing.md),
        Expanded(
          child: Column(
            crossAxisAlignment: CrossAxisAlignment.start,
            children: [
              Text(
                'Profil erstellen',
                style: Theme.of(context).textTheme.titleMedium?.copyWith(
                  fontWeight: FontWeight.w600,
                  color: DesignTokens.warningYellow,
                ),
              ),
              const SizedBox(height: Spacing.xs),
              Text(
                'Erstellen Sie ein Profil für präzise Dosierungsberechnungen',
                style: Theme.of(context).textTheme.bodyMedium,
              ),
            ],
          ),
        ),
        Icon(
          Icons.arrow_forward_ios_rounded,
          size: Spacing.iconSm,
          color: DesignTokens.warningYellow,
        ),
      ],
    );
  }

  Widget _buildSearchSection(BuildContext context, bool isDark) {
    return Column(
      crossAxisAlignment: CrossAxisAlignment.start,
      children: [
        Text(
          'Substanz suchen',
          style: Theme.of(context).textTheme.titleLarge?.copyWith(
            fontWeight: FontWeight.w600,
          ),
        ),
        const SizedBox(height: Spacing.md),
        Container(
          decoration: BoxDecoration(
            borderRadius: BorderRadius.circular(16),
            boxShadow: [
              BoxShadow(
                color: DesignTokens.accentCyan.withOpacity(0.3),
                blurRadius: 15,
                offset: const Offset(0, 8),
              ),
            ],
          ),
          child: GlassCard(
            onTap: () => _navigateToSubstanceSearch(),
            child: Container(
              padding: const EdgeInsets.all(20),
              decoration: BoxDecoration(
                borderRadius: BorderRadius.circular(16),
                border: Border.all(
                  color: DesignTokens.accentCyan.withOpacity(0.3),
                  width: 1,
                ),
              ),
              child: Row(
                children: [
                  Container(
                    padding: const EdgeInsets.all(12),
                    decoration: BoxDecoration(
                      color: DesignTokens.accentCyan.withOpacity(0.2),
                      borderRadius: BorderRadius.circular(12),
                      boxShadow: [
                        BoxShadow(
                          color: DesignTokens.accentCyan.withOpacity(0.4),
                          blurRadius: 8,
                          spreadRadius: 1,
                        ),
                      ],
                    ),
                    child: Icon(
                      Icons.search_rounded,
                      color: DesignTokens.accentCyan,
                      size: 24,
                    ),
                  ),
                  const SizedBox(width: 16),
                  Expanded(
                    child: Column(
                      crossAxisAlignment: CrossAxisAlignment.start,
                      children: [
                        Text(
                          'Substanz suchen',
                          style: Theme.of(context).textTheme.titleMedium?.copyWith(
                            fontWeight: FontWeight.w600,
                            color: DesignTokens.accentCyan,
                          ),
                        ),
                        const SizedBox(height: 4),
                        Text(
                          'Dosierungsberechnung starten',
                          style: Theme.of(context).textTheme.bodyMedium?.copyWith(
                            color: Theme.of(context).textTheme.bodyMedium?.color?.withOpacity(0.7),
                          ),
                        ),
                      ],
                    ),
                  ),
                  Container(
                    padding: const EdgeInsets.all(8),
                    decoration: BoxDecoration(
                      color: Colors.white.withOpacity(0.1),
                      borderRadius: BorderRadius.circular(8),
                    ),
                    child: Icon(
                      Icons.arrow_forward_ios_rounded,
                      size: 16,
                      color: DesignTokens.accentCyan,
                    ),
                  ),
                ],
              ),
            ),
          ),
        ),
      ],
    );
  }

  Widget _buildPopularSubstancesSection(BuildContext context, bool isDark) {
    return Column(
      crossAxisAlignment: CrossAxisAlignment.start,
      children: <Widget>[
        Row(
          mainAxisAlignment: MainAxisAlignment.spaceBetween,
          children: [
            Text(
              'Häufig verwendet',
              style: Theme.of(context).textTheme.titleLarge?.copyWith(
                fontWeight: FontWeight.w600,
              ),
            ),
            TextButton(
              onPressed: () => _navigateToSubstanceSearch(),
              child: const Text('Alle anzeigen'),
            ),
          ],
        ),
        const SizedBox(height: Spacing.md),
        if (_popularSubstances.isNotEmpty)
<<<<<<< HEAD
          Wrap(
            spacing: Spacing.md,
            runSpacing: Spacing.md,
            children: _popularSubstances.take(4).map((substance) {
              return SizedBox(
                width: (MediaQuery.of(context).size.width - (Spacing.md * 3)) / 2,
                child: _buildImprovedSubstanceCard(context, substance),
=======
          LayoutBuilder(
            builder: (context, constraints) {
              final availableWidth = constraints.maxWidth;
              final itemWidth = (availableWidth - Spacing.md) / 2;
              
              return Wrap(
                spacing: Spacing.md,
                runSpacing: Spacing.md,
                children: _popularSubstances.take(4).map((substance) {
                  return SizedBox(
                    width: itemWidth.clamp(160.0, 200.0),
                    height: 220,
                    child: _buildSimpleSubstanceCard(context, substance),
                  );
                }).toList(),
>>>>>>> 765a944d
              );
            },
          )
        else
          Container(
            height: 200,
            child: Center(
              child: Text(
                'Keine Substanzen verfügbar',
                style: Theme.of(context).textTheme.bodyMedium?.copyWith(
                  color: Theme.of(context).textTheme.bodyMedium?.color?.withOpacity(0.7),
                ),
              ),
            ),
          ),
      ],
    );
  }

<<<<<<< HEAD
  Widget _buildImprovedSubstanceCard(BuildContext context, DosageCalculatorSubstance substance) {
    return SubstanceQuickCard(
      substance: substance,
      userWeight: _currentUser?.weightKg,
      onTap: () => _calculateDosage(substance),
      showDosagePreview: true,
      isCompact: false,
=======
  Widget _buildSimpleSubstanceCard(BuildContext context, DosageCalculatorSubstance substance) {
    final theme = Theme.of(context);
    final isDark = theme.brightness == Brightness.dark;
    final substanceColor = _getSubstanceColor(substance.name);

    return Container(
      decoration: BoxDecoration(
        borderRadius: BorderRadius.circular(16),
        boxShadow: [
          BoxShadow(
            color: substanceColor.withOpacity(0.3),
            blurRadius: 15,
            offset: const Offset(0, 8),
          ),
        ],
      ),
      child: Material(
        color: Colors.transparent,
        child: InkWell(
          onTap: () => _calculateDosage(substance),
          borderRadius: BorderRadius.circular(16),
          child: Container(
            padding: const EdgeInsets.all(16),
            decoration: BoxDecoration(
              color: isDark ? Colors.grey[800] : Colors.white,
              borderRadius: BorderRadius.circular(16),
              border: Border.all(
                color: substanceColor.withOpacity(0.3),
                width: 1,
              ),
            ),
            child: Column(
              crossAxisAlignment: CrossAxisAlignment.start,
              children: [
                Row(
                  children: [
                    Container(
                      padding: const EdgeInsets.all(8),
                      decoration: BoxDecoration(
                        color: substanceColor.withOpacity(0.1),
                        borderRadius: BorderRadius.circular(8),
                      ),
                      child: Icon(
                        _getSubstanceIcon(substance.name),
                        color: substanceColor,
                        size: 20,
                      ),
                    ),
                    const SizedBox(width: 8),
                    Expanded(
                      child: Text(
                        substance.name,
                        style: theme.textTheme.titleSmall?.copyWith(
                          fontWeight: FontWeight.w600,
                          color: substanceColor,
                        ),
                        maxLines: 2,
                        overflow: TextOverflow.ellipsis,
                      ),
                    ),
                  ],
                ),
                const SizedBox(height: 12),
                if (substance.description.isNotEmpty) ...[
                  Text(
                    substance.description,
                    style: theme.textTheme.bodySmall?.copyWith(
                      color: theme.textTheme.bodySmall?.color?.withOpacity(0.7),
                    ),
                    maxLines: 2,
                    overflow: TextOverflow.ellipsis,
                  ),
                  const SizedBox(height: 12),
                ],
                const Spacer(),
                Row(
                  mainAxisAlignment: MainAxisAlignment.spaceBetween,
                  children: [
                    Text(
                      'Dosierung',
                      style: theme.textTheme.bodySmall?.copyWith(
                        color: theme.textTheme.bodySmall?.color?.withOpacity(0.7),
                      ),
                    ),
                    Container(
                      padding: const EdgeInsets.symmetric(horizontal: 8, vertical: 4),
                      decoration: BoxDecoration(
                        color: substanceColor.withOpacity(0.1),
                        borderRadius: BorderRadius.circular(12),
                      ),
                      child: Text(
                        'Berechnen',
                        style: theme.textTheme.bodySmall?.copyWith(
                          color: substanceColor,
                          fontWeight: FontWeight.w600,
                        ),
                      ),
                    ),
                  ],
                ),
              ],
            ),
          ),
        ),
      ),
    );
  }

  IconData _getSubstanceIcon(String name) {
    final lowerName = name.toLowerCase();
    if (lowerName.contains('mdma') || lowerName.contains('ecstasy')) {
      return Icons.favorite_rounded;
    } else if (lowerName.contains('lsd') || lowerName.contains('acid')) {
      return Icons.psychology_rounded;
    } else if (lowerName.contains('cannabis') || lowerName.contains('weed')) {
      return Icons.grass_rounded;
    } else if (lowerName.contains('psilocybin') || lowerName.contains('mushroom')) {
      return Icons.forest_rounded;
    } else if (lowerName.contains('cocaine') || lowerName.contains('amphetamine')) {
      return Icons.flash_on_rounded;
    } else if (lowerName.contains('alcohol')) {
      return Icons.local_bar_rounded;
    } else if (lowerName.contains('caffeine')) {
      return Icons.coffee_rounded;
    }
    return Icons.science_rounded;
  }

  Widget _buildSimpleSubstanceCard(BuildContext context, DosageCalculatorSubstance substance) {
    final theme = Theme.of(context);
    final isDark = theme.brightness == Brightness.dark;
    final substanceColor = _getSubstanceColor(substance.name);

    return Container(
      decoration: BoxDecoration(
        borderRadius: BorderRadius.circular(16),
        boxShadow: [
          BoxShadow(
            color: substanceColor.withOpacity(0.3),
            blurRadius: 15,
            offset: const Offset(0, 8),
          ),
        ],
      ),
      child: Material(
        color: Colors.transparent,
        child: InkWell(
          onTap: () => _calculateDosage(substance),
          borderRadius: BorderRadius.circular(16),
          child: Container(
            padding: const EdgeInsets.all(16),
            decoration: BoxDecoration(
              color: isDark ? Colors.grey[800] : Colors.white,
              borderRadius: BorderRadius.circular(16),
              border: Border.all(
                color: substanceColor.withOpacity(0.3),
                width: 1,
              ),
            ),
            child: Column(
              crossAxisAlignment: CrossAxisAlignment.start,
              children: [
                Row(
                  children: [
                    Container(
                      padding: const EdgeInsets.all(8),
                      decoration: BoxDecoration(
                        color: substanceColor.withOpacity(0.1),
                        borderRadius: BorderRadius.circular(8),
                      ),
                      child: Icon(
                        _getSubstanceIcon(substance.name),
                        color: substanceColor,
                        size: 20,
                      ),
                    ),
                    const SizedBox(width: 8),
                    Expanded(
                      child: Text(
                        substance.name,
                        style: theme.textTheme.titleSmall?.copyWith(
                          fontWeight: FontWeight.w600,
                          color: substanceColor,
                        ),
                        maxLines: 2,
                        overflow: TextOverflow.ellipsis,
                      ),
                    ),
                  ],
                ),
                const SizedBox(height: 12),
                if (substance.description.isNotEmpty) ...[
                  Flexible(
                    child: Text(
                      substance.description,
                      style: theme.textTheme.bodySmall?.copyWith(
                        color: theme.textTheme.bodySmall?.color?.withOpacity(0.7),
                      ),
                      maxLines: 2,
                      overflow: TextOverflow.ellipsis,
                    ),
                  ),
                  const SizedBox(height: 12),
                ],
                
                // Add recommended dose display if user exists
                if (_currentUser != null) ...[
                  Container(
                    width: double.infinity,
                    padding: const EdgeInsets.symmetric(vertical: 6, horizontal: 8),
                    decoration: BoxDecoration(
                      color: Colors.amberAccent.withOpacity(0.1),
                      borderRadius: BorderRadius.circular(8),
                      border: Border.all(
                        color: Colors.amberAccent.withOpacity(0.3),
                        width: 1,
                      ),
                    ),
                    child: Column(
                      crossAxisAlignment: CrossAxisAlignment.start,
                      children: [
                        Text(
                          'Empfohlene Dosis',
                          style: theme.textTheme.bodySmall?.copyWith(
                            color: Colors.amberAccent,
                            fontWeight: FontWeight.w600,
                            fontSize: 10,
                          ),
                        ),
                        const SizedBox(height: 2),
                        FittedBox(
                          fit: BoxFit.scaleDown,
                          child: Text(
                            substance.getFormattedDosage(_currentUser!.weightKg, DosageIntensity.normal),
                            style: theme.textTheme.titleSmall?.copyWith(
                              color: Colors.amberAccent,
                              fontWeight: FontWeight.w700,
                              fontSize: 14,
                            ),
                          ),
                        ),
                      ],
                    ),
                  ),
                  const SizedBox(height: 8),
                ],
                
                const Spacer(),
                Row(
                  mainAxisAlignment: MainAxisAlignment.spaceBetween,
                  children: [
                    Text(
                      'Dosierung',
                      style: theme.textTheme.bodySmall?.copyWith(
                        color: theme.textTheme.bodySmall?.color?.withOpacity(0.7),
                      ),
                    ),
                    Container(
                      padding: const EdgeInsets.symmetric(horizontal: 8, vertical: 4),
                      decoration: BoxDecoration(
                        color: substanceColor.withOpacity(0.1),
                        borderRadius: BorderRadius.circular(12),
                      ),
                      child: Text(
                        'Berechnen',
                        style: theme.textTheme.bodySmall?.copyWith(
                          color: substanceColor,
                          fontWeight: FontWeight.w600,
                        ),
                      ),
                    ),
                  ],
                ),
              ],
            ),
          ),
        ),
      ),
>>>>>>> 765a944d
    );
  }
          ),
        ),
      ),
    );
  }

  Widget _buildSafetyWarningSection(BuildContext context, bool isDark) {
    return GlassCard(
      borderColor: DesignTokens.errorRed.withOpacity(0.3),
      child: Column(
        crossAxisAlignment: CrossAxisAlignment.start,
        children: [
          Row(
            children: [
              Icon(
                Icons.warning_rounded,
                color: DesignTokens.errorRed,
                size: Spacing.iconMd,
              ),
              const SizedBox(width: Spacing.sm),
              Text(
                'Wichtiger Hinweis',
                style: Theme.of(context).textTheme.titleMedium?.copyWith(
                  fontWeight: FontWeight.w600,
                  color: DesignTokens.errorRed,
                ),
              ),
            ],
          ),
          const SizedBox(height: Spacing.md),
          Text(
            'Der Dosisrechner dient ausschließlich informativen Zwecken. Die berechneten Werte sind Richtwerte und ersetzen keine medizinische Beratung. Jeder Konsum erfolgt auf eigene Verantwortung.',
            style: Theme.of(context).textTheme.bodyMedium,
          ),
          const SizedBox(height: Spacing.sm),
          Text(
            'Grundlegende Sicherheitsprinzipien:',
            style: Theme.of(context).textTheme.titleSmall?.copyWith(
              fontWeight: FontWeight.w600,
              color: DesignTokens.errorRed,
            ),
          ),
          const SizedBox(height: Spacing.xs),
          Text(
            '• Beginnen Sie immer mit der niedrigsten Dosis\n• Warten Sie die volle Wirkdauer ab\n• Kombinieren Sie niemals verschiedene Substanzen\n• Verwenden Sie eine Feinwaage für genaue Dosierung\n• Sorgen Sie für eine sichere Umgebung und Begleitung\n• Bei gesundheitlichen Problemen konsultieren Sie einen Arzt',
            style: Theme.of(context).textTheme.bodySmall?.copyWith(
              color: Theme.of(context).textTheme.bodySmall?.color?.withOpacity(0.8),
            ),
          ),
          const SizedBox(height: Spacing.sm),
          Container(
            padding: const EdgeInsets.all(Spacing.sm),
            decoration: BoxDecoration(
              color: DesignTokens.warningYellow.withOpacity(0.1),
              borderRadius: BorderRadius.circular(8),
              border: Border.all(
                color: DesignTokens.warningYellow.withOpacity(0.3),
                width: 1,
              ),
            ),
            child: Row(
              children: [
                Icon(
                  Icons.info_outline_rounded,
                  color: DesignTokens.warningYellow,
                  size: Spacing.iconSm,
                ),
                const SizedBox(width: Spacing.xs),
                Expanded(
                  child: Text(
                    'Erstellen Sie ein Benutzerprofil für präzise, gewichtsbezogene Dosierungsberechnungen.',
                    style: Theme.of(context).textTheme.bodySmall?.copyWith(
                      color: DesignTokens.warningYellow,
                      fontWeight: FontWeight.w500,
                    ),
                  ),
                ),
              ],
            ),
          ),
        ],
      ),
    );
  }

  Widget _buildRecentCalculationsSection(BuildContext context, bool isDark) {
    return Column(
      crossAxisAlignment: CrossAxisAlignment.start,
      children: [
        Text(
          'Letzte Berechnungen',
          style: Theme.of(context).textTheme.titleLarge?.copyWith(
            fontWeight: FontWeight.w600,
          ),
        ),
        const SizedBox(height: Spacing.md),
        Column(
          children: _recentCalculations.map((calculation) {
            return Padding(
              padding: const EdgeInsets.only(bottom: Spacing.sm),
              child: GlassCard(
                child: ListTile(
                  leading: Container(
                    padding: const EdgeInsets.all(Spacing.xs),
                    decoration: BoxDecoration(
                      color: DesignTokens.accentCyan.withOpacity(0.1),
                      borderRadius: Spacing.borderRadiusSm,
                    ),
                    child: Icon(
                      Icons.history_rounded,
                      color: DesignTokens.accentCyan,
                      size: Spacing.iconMd,
                    ),
                  ),
                  title: Text(calculation['substance'] ?? 'Unbekannt'),
                  subtitle: Text('${calculation['dosage']} • ${calculation['date']}'),
                  trailing: const Icon(Icons.arrow_forward_ios_rounded),
                  onTap: () {
                    // TODO: Show calculation details
                  },
                ),
              ),
            );
          }).toList(),
        ),
      ],
    );
  }

  Future<void> _navigateToUserProfile() async {
    final result = await Navigator.of(context).push(
      MaterialPageRoute(
        builder: (context) => const UserProfileScreen(),
      ),
    );

    if (result == true) {
      _loadData();
    }
  }

  Future<void> _navigateToSubstanceSearch() async {
    final result = await Navigator.of(context).push(
      MaterialPageRoute(
        builder: (context) => const SubstanceSearchScreen(),
      ),
    );

    if (result != null) {
      _loadData();
    }
  }

  Future<void> _calculateDosage(DosageCalculatorSubstance substance) async {
    if (_currentUser == null) {
      _showCreateProfileDialog();
      return;
    }

    try {
      final lightDose = substance.calculateDosage(_currentUser!.weightKg, DosageIntensity.light);
      final normalDose = substance.calculateDosage(_currentUser!.weightKg, DosageIntensity.normal);
      final strongDose = substance.calculateDosage(_currentUser!.weightKg, DosageIntensity.strong);
      
      final calculation = DosageCalculation(
        substance: substance.name,
        lightDose: lightDose,
        normalDose: normalDose,
        strongDose: strongDose,
        userWeight: _currentUser!.weightKg,
        administrationRoute: substance.administrationRoute,
        duration: substance.duration,
        safetyNotes: [substance.safetyNotes],
      );
      
      _showDosageResult(substance, calculation);
    } catch (e) {
      if (mounted) {
        ScaffoldMessenger.of(context).showSnackBar(
          SnackBar(
            content: Text('Fehler bei der Berechnung: $e'),
            backgroundColor: DesignTokens.errorRed,
          ),
        );
      }
    }
  }

  void _showCreateProfileDialog() {
    showDialog(
      context: context,
      builder: (context) => AlertDialog(
        title: const Text('Profil erforderlich'),
        content: const Text(
          'Für die Dosierungsberechnung benötigen Sie ein Benutzerprofil mit Ihren körperlichen Daten.',
        ),
        actions: [
          TextButton(
            onPressed: () => Navigator.of(context).pop(),
            child: const Text('Abbrechen'),
          ),
          ElevatedButton(
            onPressed: () {
              Navigator.of(context).pop();
              _navigateToUserProfile();
            },
            child: const Text('Profil erstellen'),
          ),
        ],
      ),
    );
  }

  void _showDosageResult(DosageCalculatorSubstance substance, DosageCalculation calculation) {
    showModalBottomSheet(
      context: context,
      isScrollControlled: true,
      backgroundColor: Colors.transparent,
      builder: (context) => _SimpleDosageResultCard(
        substance: substance,
        calculation: calculation,
        user: _currentUser!,
      ),
    );
  }

  Color _getSubstanceColor(String substanceName) {
    final substanceColorMap = DesignTokens.getSubstanceColor(substanceName);
    return substanceColorMap['primary'] ?? DesignTokens.primaryIndigo;
  }

  IconData _getSubstanceIcon(String substanceName) {
    final name = substanceName.toLowerCase();
    
    if (name.contains('mdma')) {
      return Icons.favorite_rounded;
    } else if (name.contains('lsd') || name.contains('psilocybin')) {
      return Icons.psychology_rounded;
    } else if (name.contains('ketamin')) {
      return Icons.medical_services_rounded;
    } else if (name.contains('kokain') || name.contains('amphetamin')) {
      return Icons.bolt_rounded;
    } else if (name.contains('alkohol')) {
      return Icons.local_bar_rounded;
    } else if (name.contains('cannabis') || name.contains('thc')) {
      return Icons.local_florist_rounded;
    } else {
      return Icons.science_rounded;
    }
  }
}

// Vereinfachte DosageResultCard
class _SimpleDosageResultCard extends StatefulWidget {
  final DosageCalculatorSubstance substance;
  final DosageCalculation calculation;
  final DosageCalculatorUser user;

  const _SimpleDosageResultCard({
    required this.substance,
    required this.calculation,
    required this.user,
  });

  @override
  State<_SimpleDosageResultCard> createState() => _SimpleDosageResultCardState();
}

class _SimpleDosageResultCardState extends State<_SimpleDosageResultCard> {
  DosageIntensity _selectedIntensity = DosageIntensity.light;

  @override
  Widget build(BuildContext context) {
    final theme = Theme.of(context);
    final isDark = theme.brightness == Brightness.dark;
    final mediaQuery = MediaQuery.of(context);

    return Container(
      height: mediaQuery.size.height * 0.85,
      decoration: BoxDecoration(
        color: isDark ? Colors.grey[900] : Colors.white,
        borderRadius: const BorderRadius.vertical(
          top: Radius.circular(24),
        ),
      ),
      child: Column(
        children: [
          _buildHeader(context, isDark),
          Expanded(
            child: SingleChildScrollView(
              padding: const EdgeInsets.all(16),
              child: Column(
                crossAxisAlignment: CrossAxisAlignment.start,
                children: [
                  _buildSubstanceInfo(context, isDark),
                  const SizedBox(height: 24),
                  _buildUserInfo(context, isDark),
                  const SizedBox(height: 24),
                  _buildDosageSelection(context, isDark),
                  const SizedBox(height: 24),
                  _buildSelectedDosageInfo(context, isDark),
                  const SizedBox(height: 24),
                  _buildSafetyWarnings(context, isDark),
                  const SizedBox(height: 24),
                  _buildActionButtons(context, isDark),
                  const SizedBox(height: 40),
                ],
              ),
            ),
          ),
        ],
      ),
    );
  }

  Widget _buildHeader(BuildContext context, bool isDark) {
    final theme = Theme.of(context);

    return Container(
      padding: const EdgeInsets.all(16),
      decoration: BoxDecoration(
        gradient: LinearGradient(
          begin: Alignment.topLeft,
          end: Alignment.bottomRight,
          colors: isDark
              ? [const Color(0xFF1A1A2E), const Color(0xFF16213E)]
              : [Colors.indigo, Colors.purple],
        ),
        borderRadius: const BorderRadius.vertical(
          top: Radius.circular(24),
        ),
      ),
      child: Column(
        children: [
          Container(
            width: 40,
            height: 4,
            decoration: BoxDecoration(
              color: Colors.white.withOpacity(0.3),
              borderRadius: BorderRadius.circular(2),
            ),
          ),
          const SizedBox(height: 16),
          Row(
            children: [
              Container(
                padding: const EdgeInsets.all(12),
                decoration: BoxDecoration(
                  color: Colors.white.withOpacity(0.2),
                  borderRadius: BorderRadius.circular(12),
                ),
                child: const Icon(
                  Icons.calculate_rounded,
                  color: Colors.white,
                  size: 24,
                ),
              ),
              const SizedBox(width: 16),
              Expanded(
                child: Column(
                  crossAxisAlignment: CrossAxisAlignment.start,
                  children: [
                    Text(
                      'Dosierungsberechnung',
                      style: theme.textTheme.titleLarge?.copyWith(
                        color: Colors.white,
                        fontWeight: FontWeight.w700,
                      ),
                    ),
                    Text(
                      widget.substance.name,
                      style: theme.textTheme.bodyLarge?.copyWith(
                        color: Colors.white.withOpacity(0.9),
                      ),
                    ),
                  ],
                ),
              ),
              IconButton(
                onPressed: () => Navigator.of(context).pop(),
                icon: const Icon(
                  Icons.close_rounded,
                  color: Colors.white,
                ),
              ),
            ],
          ),
        ],
      ),
    );
  }

  Widget _buildSubstanceInfo(BuildContext context, bool isDark) {
    final theme = Theme.of(context);

    return Container(
      padding: const EdgeInsets.all(16),
      decoration: BoxDecoration(
        color: isDark ? Colors.grey[800] : Colors.grey[100],
        borderRadius: BorderRadius.circular(12),
      ),
      child: Row(
        children: [
          Container(
            padding: const EdgeInsets.all(16),
            decoration: BoxDecoration(
              color: Colors.indigo.withOpacity(0.1),
              borderRadius: BorderRadius.circular(12),
            ),
            child: Icon(
              Icons.science_rounded,
              color: Colors.indigo,
              size: 32,
            ),
          ),
          const SizedBox(width: 16),
          Expanded(
            child: Column(
              crossAxisAlignment: CrossAxisAlignment.start,
              children: [
                Text(
                  widget.substance.name,
                  style: theme.textTheme.titleLarge?.copyWith(
                    fontWeight: FontWeight.w700,
                    color: Colors.indigo,
                  ),
                ),
                const SizedBox(height: 4),
                Text(
                  'Dosierungsbereich: ${widget.substance.lightDosePerKg.toStringAsFixed(1)} - ${widget.substance.strongDosePerKg.toStringAsFixed(1)} mg/kg',
                  style: theme.textTheme.bodyMedium,
                ),
              ],
            ),
          ),
        ],
      ),
    );
  }

  Widget _buildUserInfo(BuildContext context, bool isDark) {
    final theme = Theme.of(context);

    return Container(
      padding: const EdgeInsets.all(16),
      decoration: BoxDecoration(
        color: isDark ? Colors.grey[800] : Colors.grey[100],
        borderRadius: BorderRadius.circular(12),
      ),
      child: Column(
        crossAxisAlignment: CrossAxisAlignment.start,
        children: [
          Text(
            'Benutzerdaten',
            style: theme.textTheme.titleMedium?.copyWith(
              fontWeight: FontWeight.w600,
            ),
          ),
          const SizedBox(height: 16),
          Row(
            children: [
              Expanded(
                child: Column(
                  children: [
                    Icon(Icons.monitor_weight_rounded, color: Colors.indigo),
                    const SizedBox(height: 4),
                    Text(
                      widget.user.formattedWeight,
                      style: theme.textTheme.titleSmall?.copyWith(
                        fontWeight: FontWeight.w600,
                        color: Colors.indigo,
                      ),
                    ),
                    Text('Gewicht', style: theme.textTheme.bodySmall),
                  ],
                ),
              ),
              Expanded(
                child: Column(
                  children: [
                    Icon(Icons.analytics_rounded, color: Colors.green),
                    const SizedBox(height: 4),
                    Text(
                      widget.user.formattedBmi,
                      style: theme.textTheme.titleSmall?.copyWith(
                        fontWeight: FontWeight.w600,
                        color: Colors.green,
                      ),
                    ),
                    Text('BMI', style: theme.textTheme.bodySmall),
                  ],
                ),
              ),
              Expanded(
                child: Column(
                  children: [
                    Icon(Icons.person_rounded, color: Colors.cyan),
                    const SizedBox(height: 4),
                    Text(
                      widget.user.formattedAge,
                      style: theme.textTheme.titleSmall?.copyWith(
                        fontWeight: FontWeight.w600,
                        color: Colors.cyan,
                      ),
                    ),
                    Text('Alter', style: theme.textTheme.bodySmall),
                  ],
                ),
              ),
            ],
          ),
        ],
      ),
    );
  }

  Widget _buildDosageSelection(BuildContext context, bool isDark) {
    final theme = Theme.of(context);

    return Column(
      crossAxisAlignment: CrossAxisAlignment.start,
      children: [
        Text(
          'Dosierungsstärke wählen',
          style: theme.textTheme.titleMedium?.copyWith(
            fontWeight: FontWeight.w600,
          ),
        ),
        const SizedBox(height: 16),
        LayoutBuilder(
          builder: (context, constraints) {
            return Row(
              children: DosageIntensity.values.map((intensity) {
                final isSelected = intensity == _selectedIntensity;
                final color = _getDosageColor(intensity);
                final dose = _getDoseForIntensity(intensity);

                return Expanded(
                  child: Padding(
                    padding: const EdgeInsets.symmetric(horizontal: 4),
                    child: GestureDetector(
                      onTap: () {
                        setState(() {
                          _selectedIntensity = intensity;
                        });
                      },
                      child: Container(
                        padding: const EdgeInsets.all(16),
                        decoration: BoxDecoration(
                          color: isSelected ? color.withOpacity(0.1) : Colors.transparent,
                          borderRadius: BorderRadius.circular(12),
                          border: Border.all(
                            color: isSelected ? color : Colors.grey,
                            width: isSelected ? 2 : 1,
                          ),
                        ),
                        child: Column(
                          children: [
                            Icon(
                              _getDosageIcon(intensity),
                              color: isSelected ? color : Colors.grey,
                              size: 24,
                            ),
                            const SizedBox(height: 8),
                            FittedBox(
                              fit: BoxFit.scaleDown,
                              child: Text(
                                intensity.displayName,
                                style: theme.textTheme.titleSmall?.copyWith(
                                  fontWeight: FontWeight.w600,
                                  color: isSelected ? color : null,
                                ),
                                maxLines: 1,
                                overflow: TextOverflow.ellipsis,
                              ),
                            ),
                            FittedBox(
                              fit: BoxFit.scaleDown,
                              child: Text(
                                '${dose.toStringAsFixed(1)} mg',
                                style: theme.textTheme.bodySmall?.copyWith(
                                  color: isSelected ? color : Colors.grey,
                                  fontWeight: FontWeight.w500,
                                ),
                                maxLines: 1,
                                overflow: TextOverflow.ellipsis,
                              ),
                            ),
                          ],
                        ),
                      ),
                    ),
                  ),
                );
              }).toList(),
            );
          },
        ),
      ],
    );
  }

  Widget _buildSelectedDosageInfo(BuildContext context, bool isDark) {
    final theme = Theme.of(context);
    final color = _getDosageColor(_selectedIntensity);
    final dose = _getDoseForIntensity(_selectedIntensity);

    return Container(
      padding: const EdgeInsets.all(24),
      decoration: BoxDecoration(
        color: color.withOpacity(0.1),
        borderRadius: BorderRadius.circular(16),
        border: Border.all(
          color: color.withOpacity(0.3),
          width: 2,
        ),
      ),
      child: Row(
        children: [
          Container(
            padding: const EdgeInsets.all(16),
            decoration: BoxDecoration(
              color: color.withOpacity(0.2),
              borderRadius: BorderRadius.circular(50),
            ),
            child: Icon(
              _getDosageIcon(_selectedIntensity),
              color: color,
              size: 32,
            ),
          ),
          const SizedBox(width: 24),
          Expanded(
            child: Column(
              crossAxisAlignment: CrossAxisAlignment.start,
              children: [
                Text(
                  'Empfohlene Dosis',
                  style: theme.textTheme.titleMedium?.copyWith(
                    fontWeight: FontWeight.w600,
                    color: color,
                  ),
                ),
                Text(
                  '${dose.toStringAsFixed(1)} mg',
                  style: theme.textTheme.headlineMedium?.copyWith(
                    fontWeight: FontWeight.w700,
                    color: color,
                  ),
                ),
                Text(
                  '${_selectedIntensity.displayName} Intensität',
                  style: theme.textTheme.bodyMedium,
                ),
              ],
            ),
          ),
        ],
      ),
    );
  }

  Widget _buildSafetyWarnings(BuildContext context, bool isDark) {
    final theme = Theme.of(context);
    final selectedDose = _getDoseForIntensity(_selectedIntensity);
    final substanceWarning = widget.substance.getSafetyWarning(selectedDose, widget.user.weightKg);

    return Container(
      padding: const EdgeInsets.all(16),
      decoration: BoxDecoration(
        color: Colors.red.withOpacity(0.1),
        borderRadius: BorderRadius.circular(12),
        border: Border.all(
          color: Colors.red.withOpacity(0.3),
          width: 1,
        ),
      ),
      child: Column(
        crossAxisAlignment: CrossAxisAlignment.start,
        children: [
          Row(
            children: [
              Icon(
                Icons.warning_rounded,
                color: Colors.red,
                size: 20,
              ),
              const SizedBox(width: 8),
              Text(
                'Sicherheitshinweise',
                style: theme.textTheme.titleMedium?.copyWith(
                  fontWeight: FontWeight.w600,
                  color: Colors.red,
                ),
              ),
            ],
          ),
          const SizedBox(height: 16),
          
          // Dosage-specific warning if exists
          if (substanceWarning != null) ...[
            Container(
              padding: const EdgeInsets.all(12),
              decoration: BoxDecoration(
                color: Colors.red.withOpacity(0.2),
                borderRadius: BorderRadius.circular(8),
                border: Border.all(
                  color: Colors.red.withOpacity(0.4),
                  width: 1,
                ),
              ),
              child: Row(
                children: [
                  Icon(
                    Icons.error_outline_rounded,
                    color: Colors.red,
                    size: 16,
                  ),
                  const SizedBox(width: 8),
                  Expanded(
                    child: Text(
                      substanceWarning,
                      style: theme.textTheme.bodyMedium?.copyWith(
                        color: Colors.red,
                        fontWeight: FontWeight.w600,
                      ),
                    ),
                  ),
                ],
              ),
            ),
            const SizedBox(height: 16),
          ],
          
          // Substance-specific safety notes
          Text(
            widget.substance.safetyNotes,
            style: theme.textTheme.bodyMedium,
          ),
          const SizedBox(height: 16),
          
          // Enhanced general safety principles
          Text(
            'Grundlegende Sicherheitsprinzipien:',
            style: theme.textTheme.titleSmall?.copyWith(
              fontWeight: FontWeight.w600,
              color: Colors.red,
            ),
          ),
          const SizedBox(height: 8),
          Text(
            '• Beginnen Sie immer mit der niedrigsten Dosis\n• Warten Sie die volle Wirkdauer ab (${widget.substance.duration})\n• Kombinieren Sie niemals verschiedene Substanzen\n• Verwenden Sie eine Feinwaage für genaue Dosierung\n• Sorgen Sie für eine sichere Umgebung und Begleitung\n• Bei Problemen sofort medizinische Hilfe suchen',
            style: theme.textTheme.bodySmall?.copyWith(
              color: theme.textTheme.bodySmall?.color?.withOpacity(0.8),
            ),
          ),
        ],
      ),
    );
  }

  Widget _buildActionButtons(BuildContext context, bool isDark) {
    return Column(
      children: [
        SizedBox(
          width: double.infinity,
          child: ElevatedButton.icon(
            onPressed: () {
              Navigator.of(context).pop();
              ScaffoldMessenger.of(context).showSnackBar(
                const SnackBar(
                  content: Text('Diese Funktion ist in der eigenständigen Dosisrechner-Version nicht verfügbar'),
                ),
              );
            },
            icon: const Icon(Icons.save_rounded),
            label: const Text('Als Eintrag speichern'),
            style: ElevatedButton.styleFrom(
              backgroundColor: Colors.indigo,
              foregroundColor: Colors.white,
              padding: const EdgeInsets.symmetric(vertical: 16),
            ),
          ),
        ),
        const SizedBox(height: 16),
        SizedBox(
          width: double.infinity,
          child: OutlinedButton.icon(
            onPressed: () => Navigator.of(context).pop(),
            icon: const Icon(Icons.close_rounded),
            label: const Text('Schließen'),
            style: OutlinedButton.styleFrom(
              padding: const EdgeInsets.symmetric(vertical: 16),
            ),
          ),
        ),
      ],
    );
  }

  double _getDoseForIntensity(DosageIntensity intensity) {
    switch (intensity) {
      case DosageIntensity.light:
        return widget.calculation.lightDose;
      case DosageIntensity.normal:
        return widget.calculation.normalDose;
      case DosageIntensity.strong:
        return widget.calculation.strongDose;
    }
  }

  Color _getDosageColor(DosageIntensity intensity) {
    switch (intensity) {
      case DosageIntensity.light:
        return Colors.green;
      case DosageIntensity.normal:
        return Colors.orange;
      case DosageIntensity.strong:
        return Colors.red;
    }
  }

  IconData _getDosageIcon(DosageIntensity intensity) {
    switch (intensity) {
      case DosageIntensity.light:
        return Icons.eco_rounded;
      case DosageIntensity.normal:
        return Icons.balance_rounded;
      case DosageIntensity.strong:
        return Icons.warning_rounded;
    }
  }
}<|MERGE_RESOLUTION|>--- conflicted
+++ resolved
@@ -547,7 +547,6 @@
         ),
         const SizedBox(height: Spacing.md),
         if (_popularSubstances.isNotEmpty)
-<<<<<<< HEAD
           Wrap(
             spacing: Spacing.md,
             runSpacing: Spacing.md,
@@ -555,7 +554,7 @@
               return SizedBox(
                 width: (MediaQuery.of(context).size.width - (Spacing.md * 3)) / 2,
                 child: _buildImprovedSubstanceCard(context, substance),
-=======
+
           LayoutBuilder(
             builder: (context, constraints) {
               final availableWidth = constraints.maxWidth;
@@ -571,7 +570,6 @@
                     child: _buildSimpleSubstanceCard(context, substance),
                   );
                 }).toList(),
->>>>>>> 765a944d
               );
             },
           )
@@ -591,7 +589,7 @@
     );
   }
 
-<<<<<<< HEAD
+
   Widget _buildImprovedSubstanceCard(BuildContext context, DosageCalculatorSubstance substance) {
     return SubstanceQuickCard(
       substance: substance,
@@ -599,7 +597,7 @@
       onTap: () => _calculateDosage(substance),
       showDosagePreview: true,
       isCompact: false,
-=======
+
   Widget _buildSimpleSubstanceCard(BuildContext context, DosageCalculatorSubstance substance) {
     final theme = Theme.of(context);
     final isDark = theme.brightness == Brightness.dark;
@@ -878,7 +876,6 @@
           ),
         ),
       ),
->>>>>>> 765a944d
     );
   }
           ),
